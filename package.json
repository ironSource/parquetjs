{
  "name": "parquetjs",
  "description": "fully asynchronous, pure JavaScript implementation of the Parquet file format",
  "main": "parquet.js",
<<<<<<< HEAD
  "version": "0.7.0",
=======
  "version": "0.8.0",
>>>>>>> 516d0983
  "homepage": "https://github.com/ironSource/parquetjs",
  "author": "ironSource <npm@ironsrc.com>",
  "license": "MIT",
  "keywords": [
    "dremel",
    "parquet"
  ],
  "repository": {
    "type": "git",
    "url": "git://github.com/ironSource/parquetjs.git"
  },
  "dependencies": {
    "brotli": "^1.3.0",
    "bson": "^1.0.4",
    "int53": "^0.2.4",
    "lzo": "^0.4.0",
    "object-stream": "0.0.1",
    "snappyjs": "^0.6.0",
    "thrift": "^0.10.0",
    "varint": "^5.0.0"
  },
  "devDependencies": {
    "chai": "^4.1.2",
    "mocha": "^3.5.3"
  },
  "scripts": {
    "test": "mocha"
  },
  "engines": {
    "node": ">=7.6"
  }
}<|MERGE_RESOLUTION|>--- conflicted
+++ resolved
@@ -2,11 +2,7 @@
   "name": "parquetjs",
   "description": "fully asynchronous, pure JavaScript implementation of the Parquet file format",
   "main": "parquet.js",
-<<<<<<< HEAD
   "version": "0.7.0",
-=======
-  "version": "0.8.0",
->>>>>>> 516d0983
   "homepage": "https://github.com/ironSource/parquetjs",
   "author": "ironSource <npm@ironsrc.com>",
   "license": "MIT",
@@ -30,7 +26,8 @@
   },
   "devDependencies": {
     "chai": "^4.1.2",
-    "mocha": "^3.5.3"
+    "mocha": "^3.5.3",
+    "through2": "^2.0.3"
   },
   "scripts": {
     "test": "mocha"
